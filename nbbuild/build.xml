--- conflicted
+++ resolved
@@ -2061,12 +2061,8 @@
             <exclude name="api.search/test/unit/src/org/netbeans/modules/search/data/**" /> <!--test data-->
             <exclude name="api.templates/test/unit/src/org/netbeans/modules/templates/utf8.xml" /> <!--test data-->
             <exclude name="apisupport.ant/src/org/netbeans/modules/apisupport/project/resources/license-*.txt" /> <!--template file-->
-<<<<<<< HEAD
             <exclude name="apisupport.installer/src/org/netbeans/modules/apisupport/installer/resources/licenses/**" /> <!--three license files-->
-            <exclude name="apisupport.kit/release/VERSION.txt" /> <!--generated file-->
-=======
             <exclude name="autoupdate.services/test/unit/src/org/netbeans/modules/autoupdate/updateprovider/data/**" /> <!-- test data -->
->>>>>>> 3f23fd4a
             <exclude name="beans/src/org/netbeans/modules/beans/resources/templates/*.template" /> <!--license would be visible when users edit the templates inside their IDE-->
             <exclude name="css.editor/src/org/netbeans/modules/css/resources/CascadeStyleSheet.css.template" /> <!-- user visible template -->
             <exclude name="css.editor/src/org/netbeans/modules/css/resources/CssExample" /> <!-- user visible template -->
@@ -2086,16 +2082,12 @@
             <exclude name="form/src/org/netbeans/modules/form/resources/templates/**" /> <!--template files-->
             <exclude name="hibernate/src/org/netbeans/modules/hibernate/resources/Hibernate*.xml" /> <!--template files-->
             <exclude name="hibernate/src/org/netbeans/modules/hibernate/resources/HibernateUtil.javax" /> <!--template file-->
-<<<<<<< HEAD
-            <exclude name="html/src/org/netbeans/modules/html/templates/**" /> <!--template files-->
             <exclude name="html/test/unit/src/org/netbeans/modules/html/data/**" /> <!--test data-->
-=======
             <exclude name="html.editor/src/org/netbeans/modules/html/editor/options/ui/formatSample.html" /> <!--user visible file template-->
             <exclude name="html.editor/src/org/netbeans/modules/html/editor/resources/HTMLExample" /> <!--user visible file template-->
             <exclude name="html.editor/src/org/netbeans/modules/html/editor/resources/XHTMLExample" /> <!--user visible file template-->
             <exclude name="html.editor/src/org/netbeans/modules/html/editor/todo.txt" /> <!--no degree of creativity-->
             <exclude name="html.editor/src/org/netbeans/modules/html/editor/resources/DTDs/*/catalog" /> <!--no degree of creativity-->
->>>>>>> 3f23fd4a
             <exclude name="hudson.subversion/test/unit/src/org/netbeans/modules/hudson/subversion/sample-entries-file" /> <!--test data-->
             <exclude name="ide/launcher/macosx/NetBeansLauncher/ReadMe.rtf" /> <!--does not natively support comments-->
             <exclude name="j2ee.persistence/src/org/netbeans/modules/j2ee/persistence/dd/resources/*.xsd" /> <!-- XSDs for usage at runtime and code generation - the XSDs are not modified, so covered by https://www.apache.org/legal/resolved.html#category-b -->
