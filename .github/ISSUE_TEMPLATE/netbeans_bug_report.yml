--- conflicted
+++ resolved
@@ -27,12 +27,7 @@
         Latest releases are always available from https://netbeans.apache.org/download/
       multiple: false
       options:
-<<<<<<< HEAD
-        - "Apache NetBeans 15"
-        - "Apache NetBeans 16 release candidate"
-=======
         - "Apache NetBeans 16"
->>>>>>> 08edf24e
         - "Apache NetBeans latest daily build"
     validations:
       required: true
