--- conflicted
+++ resolved
@@ -1,6 +1,3 @@
-<<<<<<< HEAD
-C6E5101D6A096D90AD8CF9E0F21C30F1D6DA74D4 nb-javac-api.jar
-=======
 # Licensed to the Apache Software Foundation (ASF) under one
 # or more contributor license agreements.  See the NOTICE file
 # distributed with this work for additional information
@@ -17,5 +14,4 @@
 # KIND, either express or implied.  See the License for the
 # specific language governing permissions and limitations
 # under the License.
-A0D73583DB9546DBC57E88181135039369827B5B nb-javac-api.jar
->>>>>>> 0b3b4626
+C6E5101D6A096D90AD8CF9E0F21C30F1D6DA74D4 nb-javac-api.jar