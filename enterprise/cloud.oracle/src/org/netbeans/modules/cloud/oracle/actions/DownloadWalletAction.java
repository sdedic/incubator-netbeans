--- conflicted
+++ resolved
@@ -82,14 +82,9 @@
     
 })
 public class DownloadWalletAction extends AbstractAction implements ContextAwareAction {
-<<<<<<< HEAD
-
-    private static final String URL_TEMPLATE = "jdbc:oracle:thin:@{0}?TNS_ADMIN=\"{1}\""; //NOI18N
-=======
     private static final Logger LOG = Logger.getLogger(DownloadWalletAction.class.getName());
     
     private static final String URL_TEMPLATE = "jdbc:oracle:thin:@{0}?TNS_ADMIN={1}"; //NOI18N
->>>>>>> ba163d89
     private final DatabaseItem context;
     private OCIProfile session;
 
@@ -121,9 +116,6 @@
             if (p.getDbUser() != null && p.getDbPassword() != null) {
 
                 JDBCDriver[] drivers = JDBCDriverManager.getDefault().getDrivers("oracle.jdbc.OracleDriver"); //NOI18N
-<<<<<<< HEAD
-                if (drivers.length > 0) {
-=======
                 JDBCDriver jarsPresent = null;
 
                 if (drivers.length > 0) {
@@ -145,7 +137,6 @@
                             return;
                         }
                     }
->>>>>>> ba163d89
                     String connectionName = context.getConnectionName();
                     if (connectionName == null) {
                         Optional<String> n = parseConnectionNames(walletPath).stream().findFirst();
@@ -156,19 +147,6 @@
                             return;
                         }
                     }
-<<<<<<< HEAD
-                    String dbUrl = MessageFormat.format(URL_TEMPLATE, connectionName, walletPath);
-                    DatabaseConnection dbConn = DatabaseConnection.create(
-                            drivers[0],
-                            dbUrl,
-                            p.getDbUser(),
-                            p.getDbUser(),
-                            new String(p.getDbPassword()),
-                            true,
-                            context.getName());
-                    ConnectionManager.getDefault().addConnection(dbConn);
-                }
-=======
                     String dbUrl = MessageFormat.format(URL_TEMPLATE, connectionName, BaseUtilities.escapeParameters(new String[] { walletPath.toString() }));
                     DatabaseConnection dbConn = DatabaseConnection.create(
                             drivers[0], 
@@ -183,7 +161,6 @@
 
                 // PENDING: what should happen, if the driver is not found at all - display an info message ?
 
->>>>>>> ba163d89
                 DialogDisplayer.getDefault().notifyLater(
                         new NotifyDescriptor.Message(
                                 Bundle.MSG_WalletDownloadedPassword(
@@ -195,8 +172,6 @@
             Exceptions.printStackTrace(ex);
         }
     }
-<<<<<<< HEAD
-=======
     
     static boolean isAvailable(JDBCDriver driver) {
         URL[] urls = driver.getURLs();
@@ -220,7 +195,6 @@
             }
         }
     }
->>>>>>> ba163d89
 
     protected List<String> parseConnectionNames(Path wallet) {
         Path tns = wallet.resolve("tnsnames.ora"); //NOI18N
