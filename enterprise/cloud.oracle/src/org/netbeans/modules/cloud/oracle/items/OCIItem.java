/*
 * Licensed to the Apache Software Foundation (ASF) under one
 * or more contributor license agreements.  See the NOTICE file
 * distributed with this work for additional information
 * regarding copyright ownership.  The ASF licenses this file
 * to you under the Apache License, Version 2.0 (the
 * "License"); you may not use this file except in compliance
 * with the License.  You may obtain a copy of the License at
 *
 *   http://www.apache.org/licenses/LICENSE-2.0
 *
 * Unless required by applicable law or agreed to in writing,
 * software distributed under the License is distributed on an
 * "AS IS" BASIS, WITHOUT WARRANTIES OR CONDITIONS OF ANY
 * KIND, either express or implied.  See the License for the
 * specific language governing permissions and limitations
 * under the License.
 */
package org.netbeans.modules.cloud.oracle.items;

import java.util.Objects;
import javax.swing.event.ChangeListener;
import org.netbeans.modules.cloud.common.explorer.CloudItem;
import org.openide.util.ChangeSupport;

/**
 * Represents Oracle Cloud Resource identified by Oracle Cloud Identifier (OCID)
 * 
 * @author Jan Horvath
 */
<<<<<<< HEAD
public abstract class OCIItem {
=======
public abstract class OCIItem implements CloudItem {
>>>>>>> 40911df5
    final OCID id;
    final String name;
    String description;
    ChangeSupport changeSupport;

    /**
    * Construct a new {@code OCIItem}.
    * 
    * @param id OCID of the item
    * @param name Name of the item
    */
    public OCIItem(OCID id, String name) {
        this.id = id;
        this.name = name;
        changeSupport = new ChangeSupport(this);
    }

    public OCIItem() {
        this(null, null);
    }
    
    /**
     * OCID of the item.
     * 
     * @return OCID of the item
     */
    public OCID getKey() {
        return id;
    }

    /**
     * Name of the item
     * 
     * @return Name
     */
    public String getName() {
        return name;
    }
    
    /**
     * Returns short description of the item.
     * 
     * @return Description
     */
    public String getDescription() {
        return description;
    }

    /**
     * Short description of the item.
     * 
     * @return Name
     */
    public void setDescription(String description) {
        this.description = description;
    }

    /**
     * Triggers node refresh.
     */
    public void refresh() {
        changeSupport.fireChange();
    }
    
    /**
     * Adds a <code>ChangeListener</code> to the listener list.
     * 
     * @param listener the <code>ChangeListener</code> to be added.
     */
    public void addChangeListener(ChangeListener listener) {
        changeSupport.addChangeListener(listener);
    }
    
    /**
     * Removes a <code>ChangeListener</code> from the listener list.
     * 
     * @param listener the <code>ChangeListener</code> to be removed.
     */
    public void removeChangeListener(ChangeListener listener) {
        changeSupport.removeChangeListener(listener);
    }

<<<<<<< HEAD
=======
    @Override
>>>>>>> 40911df5
    public int maxInProject() {
        return 0;
    }

    @Override
    public int hashCode() {
        int hash = 7;
        hash = 59 * hash + Objects.hashCode(this.id);
        hash = 59 * hash + Objects.hashCode(this.name);
        hash = 59 * hash + Objects.hashCode(this.description);
        return hash;
    }

    @Override
    public boolean equals(Object obj) {
        if (this == obj) {
            return true;
        }
        if (obj == null) {
            return false;
        }
        if (getClass() != obj.getClass()) {
            return false;
        }
        final OCIItem other = (OCIItem) obj;
        if (!Objects.equals(this.name, other.name)) {
            return false;
        }
        if (!Objects.equals(this.description, other.description)) {
            return false;
        }
        return Objects.equals(this.id, other.id);
    }
    
    
}<|MERGE_RESOLUTION|>--- conflicted
+++ resolved
@@ -28,11 +28,7 @@
  * 
  * @author Jan Horvath
  */
-<<<<<<< HEAD
-public abstract class OCIItem {
-=======
 public abstract class OCIItem implements CloudItem {
->>>>>>> 40911df5
     final OCID id;
     final String name;
     String description;
@@ -115,10 +111,6 @@
         changeSupport.removeChangeListener(listener);
     }
 
-<<<<<<< HEAD
-=======
-    @Override
->>>>>>> 40911df5
     public int maxInProject() {
         return 0;
     }
