--- conflicted
+++ resolved
@@ -787,11 +787,8 @@
                 return process(getCurrentPath());
             }
             private boolean process(TreePath path) {
-<<<<<<< HEAD
+
                 Element resolved = TreeShims.toRecordComponent(info.getTrees().getElement(path));
-=======
-                Element resolved = info.getTrees().getElement(path);
->>>>>>> f21f266c
                 if (toFind.equals(resolved)) {
                     found = getCurrentPath();
                     return true;
