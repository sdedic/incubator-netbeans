/*
 * Licensed to the Apache Software Foundation (ASF) under one
 * or more contributor license agreements.  See the NOTICE file
 * distributed with this work for additional information
 * regarding copyright ownership.  The ASF licenses this file
 * to you under the Apache License, Version 2.0 (the
 * "License"); you may not use this file except in compliance
 * with the License.  You may obtain a copy of the License at
 *
 *   http://www.apache.org/licenses/LICENSE-2.0
 *
 * Unless required by applicable law or agreed to in writing,
 * software distributed under the License is distributed on an
 * "AS IS" BASIS, WITHOUT WARRANTIES OR CONDITIONS OF ANY
 * KIND, either express or implied.  See the License for the
 * specific language governing permissions and limitations
 * under the License.
 */
package org.netbeans.modules.java.source;

import com.sun.source.tree.BreakTree;
import com.sun.source.tree.CaseTree;
import com.sun.source.tree.ExpressionTree;
import com.sun.source.tree.StatementTree;
import com.sun.source.tree.SwitchTree;
import com.sun.source.tree.Tree;
import com.sun.tools.javac.tree.JCTree;
import java.lang.reflect.InvocationTargetException;
import java.lang.reflect.Method;
import java.util.ArrayList;
import java.util.Collections;
import java.util.List;

public class TreeShims {

    public static List<? extends ExpressionTree> getExpressions(CaseTree node) {
        try {
            Method getExpressions = CaseTree.class.getDeclaredMethod("getExpressions");
            return (List<? extends ExpressionTree>) getExpressions.invoke(node);
        } catch (NoSuchMethodException ex) {
            return Collections.singletonList(node.getExpression());
        } catch (IllegalAccessException | IllegalArgumentException | InvocationTargetException ex) {
            throw TreeShims.<RuntimeException>throwAny(ex);
        }
    }

    public static Tree getBody(CaseTree node) {
        try {
            Method getBody = CaseTree.class.getDeclaredMethod("getBody");
            return (Tree) getBody.invoke(node);
        } catch (NoSuchMethodException ex) {
            return null;
        } catch (IllegalAccessException | IllegalArgumentException | InvocationTargetException ex) {
            throw TreeShims.<RuntimeException>throwAny(ex);
        }
    }

    public static List<? extends ExpressionTree> getExpressions(Tree node) {
        List<? extends ExpressionTree> exprTrees = new ArrayList<>();

        switch (node.getKind().toString()) {
            case "CASE":
                exprTrees = getExpressions((CaseTree) node);
                break;
            case "SWITCH_EXPRESSION": {
                try {
                    Class swExprTreeClass = Class.forName("com.sun.source.tree.SwitchExpressionTree");
                    Method getExpressions = swExprTreeClass.getDeclaredMethod("getExpression");
                    exprTrees = Collections.singletonList((ExpressionTree) getExpressions.invoke(node));
                } catch (ClassNotFoundException | NoSuchMethodException | SecurityException | IllegalAccessException | IllegalArgumentException | InvocationTargetException ex) {
                    throw TreeShims.<RuntimeException>throwAny(ex);
                }
                break;
            }
<<<<<<< HEAD
=======
            case "SWITCH":
                exprTrees = Collections.singletonList(((SwitchTree) node).getExpression());
                break;
>>>>>>> fccdbb2f
            default:
                break;
        }
        return exprTrees;
    }

    public static List<? extends CaseTree> getCases(Tree node) {
        List<? extends CaseTree> caseTrees = new ArrayList<>();

<<<<<<< HEAD
        if (node.getKind().toString().equals("SWITCH_EXPRESSION")) {
            try {
                Class swExprTreeClass = Class.forName("com.sun.source.tree.SwitchExpressionTree");
                Method getCases = swExprTreeClass.getDeclaredMethod("getCases");
                caseTrees = (List<? extends CaseTree>) getCases.invoke(node);
            } catch (ClassNotFoundException | NoSuchMethodException | SecurityException | IllegalAccessException | IllegalArgumentException | InvocationTargetException ex) {
                throw TreeShims.<RuntimeException>throwAny(ex);
            }

=======
        switch (node.getKind().toString()) {
            case "SWITCH":
                caseTrees = ((SwitchTree) node).getCases();
                break;
            case "SWITCH_EXPRESSION": {
                try {
                    Class swExprTreeClass = Class.forName("com.sun.source.tree.SwitchExpressionTree");
                    Method getCases = swExprTreeClass.getDeclaredMethod("getCases");
                    caseTrees = (List<? extends CaseTree>) getCases.invoke(node);
                } catch (ClassNotFoundException | NoSuchMethodException | SecurityException | IllegalAccessException | IllegalArgumentException | InvocationTargetException ex) {
                    throw TreeShims.<RuntimeException>throwAny(ex);
                }
            }
>>>>>>> fccdbb2f
        }
        return caseTrees;
    }

    public static ExpressionTree getValue(BreakTree node) {
        try {
            Method getExpression = BreakTree.class.getDeclaredMethod("getValue");
            return (ExpressionTree) getExpression.invoke(node);
        } catch (NoSuchMethodException ex) {
            return null;
        } catch (IllegalAccessException | IllegalArgumentException | InvocationTargetException ex) {
            throw TreeShims.<RuntimeException>throwAny(ex);
        }
    }

    @SuppressWarnings("unchecked")
    private static <T extends Throwable> RuntimeException throwAny(Throwable t) throws T {
        throw (T) t;
    }
}<|MERGE_RESOLUTION|>--- conflicted
+++ resolved
@@ -72,12 +72,9 @@
                 }
                 break;
             }
-<<<<<<< HEAD
-=======
             case "SWITCH":
                 exprTrees = Collections.singletonList(((SwitchTree) node).getExpression());
                 break;
->>>>>>> fccdbb2f
             default:
                 break;
         }
@@ -87,17 +84,6 @@
     public static List<? extends CaseTree> getCases(Tree node) {
         List<? extends CaseTree> caseTrees = new ArrayList<>();
 
-<<<<<<< HEAD
-        if (node.getKind().toString().equals("SWITCH_EXPRESSION")) {
-            try {
-                Class swExprTreeClass = Class.forName("com.sun.source.tree.SwitchExpressionTree");
-                Method getCases = swExprTreeClass.getDeclaredMethod("getCases");
-                caseTrees = (List<? extends CaseTree>) getCases.invoke(node);
-            } catch (ClassNotFoundException | NoSuchMethodException | SecurityException | IllegalAccessException | IllegalArgumentException | InvocationTargetException ex) {
-                throw TreeShims.<RuntimeException>throwAny(ex);
-            }
-
-=======
         switch (node.getKind().toString()) {
             case "SWITCH":
                 caseTrees = ((SwitchTree) node).getCases();
@@ -111,7 +97,6 @@
                     throw TreeShims.<RuntimeException>throwAny(ex);
                 }
             }
->>>>>>> fccdbb2f
         }
         return caseTrees;
     }
