--- conflicted
+++ resolved
@@ -25,7 +25,6 @@
     <apidef name="javasource_base">Java Source API</apidef>
 </apidefs>
 <changes>
-<<<<<<< HEAD
     <change id="SourceUtils.forceSource">
         <api name="javasource_base" />
         <summary>Adding SourceUtils.forceSource(CompilationController, FileObject)</summary>
@@ -37,7 +36,7 @@
                 Adding SourceUtils.forceSource(CompilationController, FileObject).
         </description>
         <class name="SourceUtils" package="org.netbeans.api.java.source"/>
-=======
+    </change>
     <change id="CodeStyle.parensAroundSingularLambdaParam">
         <api name="javasource_base" />
         <summary>CodeStyle.parensAroundSingularLambdaParam() added</summary>
@@ -49,7 +48,6 @@
                 Method CodeStyle.parensAroundSingularLambdaParam() has been added.
         </description>
         <class name="CodeStyle" package="org.netbeans.api.java.source"/>
->>>>>>> 0401f367
     </change>
     <change id="TreeMaker.SwitchExpression">
         <api name="javasource_base" />
