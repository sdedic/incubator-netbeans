--- conflicted
+++ resolved
@@ -416,7 +416,6 @@
 				"title": "Delete"
 			},
 			{
-<<<<<<< HEAD
 				"command": "workbench.action.debug.run",
 				"title": "Run Without Debugging",
 				"icon": "$(run)"
@@ -453,12 +452,12 @@
 				"command": "java.project.clean",
 				"category": "Project",
 				"title": "Clean Project"
-=======
+			},
+			{
 				"command": "java.local.db.set.preferred.connection",
 				"title": "Make Default Connection"
->>>>>>> fd958c22
 			}
-	],
+		],
 		"keybindings": [
 			{
 				"command": "java.workspace.compile",
@@ -514,7 +513,6 @@
 					"when": "nbJavaLSReady"
 				},
 				{
-<<<<<<< HEAD
 					"command": "foundProjects.deleteEntry",
 					"when": "false"
 				},
@@ -528,6 +526,10 @@
 				},
 				{
 					"command": "nbls:Edit:org.openide.actions.DeleteAction",
+					"when": "false"
+				},
+				{
+					"command": "java.local.db.set.preferred.connection",
 					"when": "false"
 				}
 			],
@@ -556,10 +558,6 @@
 				{
 					"command": "workbench.action.debug.start",
 					"when": "nbJavaLSReady && view == foundProjects"
-=======
-					"command": "java.local.db.set.preferred.connection",
-					"when": "false"
->>>>>>> fd958c22
 				}
 				],
 			"view/item/context": [
@@ -577,7 +575,6 @@
 				},
 				{
 					"command": "nbls:Edit:org.openide.actions.DeleteAction",
-<<<<<<< HEAD
 					"when": "viewItem =~ /cap:delete/"
 				},
 				{
@@ -606,13 +603,10 @@
 				{
 					"command": "java.project.clean",
 					"when": "view == foundProjects && viewItem =~ /class:project.Project/"
-=======
-					"when": "nbJavaLSReady && viewItem =~ /class:ddl.DBConnection/"
 				},
 				{
 					"command": "java.local.db.set.preferred.connection",
 					"when": "viewItem =~ /class:ddl.DBConnection/"
->>>>>>> fd958c22
 				}
 			]
 		}
