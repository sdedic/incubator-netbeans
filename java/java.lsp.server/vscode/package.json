--- conflicted
+++ resolved
@@ -35,7 +35,6 @@
 					"description": "Specifies the JDK on which the Java language server should be run"
 				}
 			}
-<<<<<<< HEAD
 		},
 		"breakpoints": [
 			{
@@ -57,9 +56,6 @@
 				]
 			}
 		]
-=======
-		}
->>>>>>> 04597fcc
 	},
 	"scripts": {
 		"vscode:prepublish": "npm run compile",
@@ -74,12 +70,6 @@
 		"@types/glob": "^7.1.1",
 		"@types/mocha": "^7.0.2",
 		"@types/node": "^13.11.0",
-<<<<<<< HEAD
-		"eslint": "^6.8.0",
-		"@typescript-eslint/parser": "^2.30.0",
-		"@typescript-eslint/eslint-plugin": "^2.30.0",
-=======
->>>>>>> 04597fcc
 		"glob": "^7.1.6",
 		"mocha": "^7.1.2",
 		"typescript": "^3.8.3",
