--- conflicted
+++ resolved
@@ -101,12 +101,8 @@
     }
 
     test("Compile workspace6", async() => demo(6));
-<<<<<<< HEAD
     test("Compile workspace7", async() => demo(7));
     test("Compile workspace8", async() => demo(8));
-=======
-//    test("Compile workspace7", async() => demo(7));
-//    test("Compile workspace8", async() => demo(8));
 
     /**
      * Checks that maven-managed process can be started, and forcefully terminated by vscode
@@ -189,7 +185,6 @@
     }
 
     test("Maven run termination", async() => mavenTerminateWithoutDebugger());
->>>>>>> 4afe4daa
 });
 
 function assertWorkspace(): string {
