--- conflicted
+++ resolved
@@ -18,18 +18,7 @@
  */
 'use strict';
 
-<<<<<<< HEAD
 import * as vscode from 'vscode';
-=======
-import {
-    DecorationRenderOptions,
-    QuickPickItem,
-    Range,
-    TextEditorDecorationType,
-    TreeItem,
-    TreeItemCollapsibleState,
-} from 'vscode';
->>>>>>> 5002fde9
 import {
     NotificationType,
     RequestType,
@@ -136,7 +125,28 @@
 
 export namespace TextEditorDecorationDisposeNotification {
     export const type = new NotificationType<string, void>('window/disposeTextEditorDecoration');
-<<<<<<< HEAD
+}
+
+export namespace NodeQueryRequest {
+    export const type = new RequestType<string, string, void, void>('nodes/delete');
+};
+
+export namespace NodeInfoRequest {
+    export const explorermanager = new RequestType<string, Data, void, void>('nodes/explorermanager');
+    export const info = new RequestType<number, Data, void, void>('nodes/info');
+    export const children = new RequestType<number, number[], void, void>('nodes/children');
+    export const destroy = new RequestType<number, boolean, void, void>('nodes/delete');
+    export const notifyChange = new NotificationType<number, void>('nodes/notifyChange');
+
+    export interface Data {
+        id : number; /* numeric ID of the node */
+        name : string; /* Node.getName() */
+        label : string; /* Node.getDisplayName() */
+        description : string; /* Node.getShortDescription() */
+        resourceUri? : string; /* external URL to file: resource */
+        collapsibleState : vscode.TreeItemCollapsibleState;
+        canDestroy : boolean; /* Node.canDestroy() */
+    }
 };
 
 export function asPosition(value: undefined | null): undefined;
@@ -161,29 +171,4 @@
 
 export function asRanges(value: Range[]): vscode.Range[] {
     return value.map(value => asRange(value));
-}
-=======
-}
-
-export namespace NodeQueryRequest {
-    export const type = new RequestType<string, string, void, void>('nodes/delete');
-};
-
-export namespace NodeInfoRequest {
-    export const explorermanager = new RequestType<string, Data, void, void>('nodes/explorermanager');
-    export const info = new RequestType<number, Data, void, void>('nodes/info');
-    export const children = new RequestType<number, number[], void, void>('nodes/children');
-    export const destroy = new RequestType<number, boolean, void, void>('nodes/delete');
-    export const notifyChange = new NotificationType<number, void>('nodes/notifyChange');
-
-    export interface Data {
-        id : number; /* numeric ID of the node */
-        name : string; /* Node.getName() */
-        label : string; /* Node.getDisplayName() */
-        description : string; /* Node.getShortDescription() */
-        resourceUri? : string; /* external URL to file: resource */
-        collapsibleState : TreeItemCollapsibleState;
-        canDestroy : boolean; /* Node.canDestroy() */
-    }
-};
->>>>>>> 5002fde9
+}