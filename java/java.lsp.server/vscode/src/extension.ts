/*
 * Licensed to the Apache Software Foundation (ASF) under one
 * or more contributor license agreements.  See the NOTICE file
 * distributed with this work for additional information
 * regarding copyright ownership.  The ASF licenses this file
 * to you under the Apache License, Version 2.0 (the
 * "License"); you may not use this file except in compliance
 * with the License.  You may obtain a copy of the License at
 *
 *   http://www.apache.org/licenses/LICENSE-2.0
 *
 * Unless required by applicable law or agreed to in writing,
 * software distributed under the License is distributed on an
 * "AS IS" BASIS, WITHOUT WARRANTIES OR CONDITIONS OF ANY
 * KIND, either express or implied.  See the License for the
 * specific language governing permissions and limitations
 * under the License.
 */
'use strict';

import { window, workspace, ExtensionContext } from 'vscode';

import {
	LanguageClient,
	LanguageClientOptions,
	ServerOptions
} from 'vscode-languageclient';

import * as path from 'path';
import { execSync, spawn, ChildProcess } from 'child_process';
import { resolve } from 'path';
import { rejects } from 'assert';
import * as vscode from 'vscode';

let client: LanguageClient;
let nbProcess : ChildProcess | null = null;

export function activate(context: ExtensionContext) {
    //verify acceptable JDK is available/set:
    let specifiedJDK = workspace.getConfiguration('netbeans').get('jdkhome');

    try {
<<<<<<< HEAD
        let targetJava = specifiedJDK ? specifiedJDK + '/bin/java' : 'java';
=======
        let targetJava = specifiedJDK != null ? specifiedJDK + '/bin/java' : 'java';
>>>>>>> 04597fcc
        execSync(targetJava + ' ' + context.extensionPath + '/src/VerifyJDK14.java');
    } catch (e) {
        window.showErrorMessage('The Java language server needs a JDK 14 to run, but none found. Please configure it under File/Preferences/Settings/Extensions/Java and restart VS Code.');
        return ;
    }
    let serverPath = path.resolve(context.extensionPath, "nb-java-lsp-server", "bin", "nb-java-lsp-server");

    let serverOptions: ServerOptions;
    let ideArgs: string[] = [];
    if (specifiedJDK) {
        ideArgs = ['--jdkhome', specifiedJDK as string];
    }
    let serverArgs: string[] = new Array<string>(...ideArgs);
    serverArgs.push("--start-java-language-server");

    serverOptions = {
        command: serverPath,
        args: serverArgs,
        options: { cwd: workspace.rootPath },

    }

    // give the process some reasonable command
    ideArgs.push("--modules");
    ideArgs.push("--list");

    let log = vscode.window.createOutputChannel("Java Language Server");
    log.show(true);
    log.appendLine("Launching Java Language Server");
    vscode.window.showInformationMessage("Launching Java Language Server");

    let ideRunning = new Promise((resolve, reject) => {
        let collectedText : string | null = '';
        function logAndWaitForEnabled(text: string) {
            log.append(text);
            if (collectedText == null) {
                return;
            }
            collectedText += text;
            if (collectedText.match(/org.netbeans.modules.java.lsp.server.*Enabled/)) {
                resolve(text);
                collectedText = null;
            }
        }

        let p = spawn(serverPath, ideArgs, {
            stdio : ["ignore", "pipe", "pipe"]
        });
        p.stdout.on('data', function(d: any) {
            logAndWaitForEnabled(d.toString());
        });
        p.stderr.on('data', function(d: any) {
            logAndWaitForEnabled(d.toString());
        });
        nbProcess = p;
        nbProcess.on('close', function(code: number) {
            if (code != 0) {
                vscode.window.showWarningMessage("Java Language Server exited with " + code);
            }
            log.appendLine("");
            if (collectedText != null) {
                reject("Exit code " + code);
            } else {
                log.appendLine("Exit code " + code);
            }
            nbProcess = null;
        });
    });

    ideRunning.then((value) => {
        // Options to control the language client
        let clientOptions: LanguageClientOptions = {
            // Register the server for java documents
            documentSelector: ['java'],
            synchronize: {
                configurationSection: 'java',
                fileEvents: [
                    workspace.createFileSystemWatcher('**/*.java')
                ]
            },
            outputChannelName: 'Java',
            revealOutputChannelOn: 4 // never
        }

        // Create the language client and start the client.
        client = new LanguageClient(
                'java',
                'NetBeans Java',
                serverOptions,
                clientOptions
        );

        // Start the client. This will also launch the server
        client.start();
<<<<<<< HEAD

        //register debugger:
        let configProvider = new NetBeansConfigurationProvider();
        context.subscriptions.push(vscode.debug.registerDebugConfigurationProvider('java', configProvider));

        let debugDescriptionFactory = new NetBeansDebugAdapterDescriptionFactory();
        context.subscriptions.push(vscode.debug.registerDebugAdapterDescriptorFactory('java', debugDescriptionFactory));
        window.showErrorMessage('NB debug - all setup.');
=======
>>>>>>> 04597fcc
    }).catch((reason) => {
        log.append(reason);
        window.showErrorMessage('Error initializing ' + reason);
    });

}

export function deactivate(): Thenable<void> {
    if (nbProcess != null) {
        nbProcess.kill();
    }
	if (!client) {
		return Promise.resolve();
	}
	return client.stop();
}

class NetBeansDebugAdapterDescriptionFactory implements vscode.DebugAdapterDescriptorFactory {
    createDebugAdapterDescriptor(session: vscode.DebugSession, executable: vscode.DebugAdapterExecutable | undefined): vscode.ProviderResult<vscode.DebugAdapterDescriptor> {
        window.showErrorMessage('NB debug - debug adapter server.');
        return new vscode.DebugAdapterServer(10001);
    }

}


class NetBeansConfigurationProvider implements vscode.DebugConfigurationProvider {

    resolveDebugConfiguration(folder: vscode.WorkspaceFolder | undefined, config: vscode.DebugConfiguration, token?: vscode.CancellationToken): vscode.ProviderResult<vscode.DebugConfiguration> {
        window.showErrorMessage('NB debug - resolveDebugConfiguration.');
        config.mainClass = config.program;
        config.classPaths = ['any'];
        config.console = 'internalConsole';

        return config;
    }
}<|MERGE_RESOLUTION|>--- conflicted
+++ resolved
@@ -40,11 +40,7 @@
     let specifiedJDK = workspace.getConfiguration('netbeans').get('jdkhome');
 
     try {
-<<<<<<< HEAD
-        let targetJava = specifiedJDK ? specifiedJDK + '/bin/java' : 'java';
-=======
         let targetJava = specifiedJDK != null ? specifiedJDK + '/bin/java' : 'java';
->>>>>>> 04597fcc
         execSync(targetJava + ' ' + context.extensionPath + '/src/VerifyJDK14.java');
     } catch (e) {
         window.showErrorMessage('The Java language server needs a JDK 14 to run, but none found. Please configure it under File/Preferences/Settings/Extensions/Java and restart VS Code.');
@@ -139,7 +135,6 @@
 
         // Start the client. This will also launch the server
         client.start();
-<<<<<<< HEAD
 
         //register debugger:
         let configProvider = new NetBeansConfigurationProvider();
@@ -148,8 +143,6 @@
         let debugDescriptionFactory = new NetBeansDebugAdapterDescriptionFactory();
         context.subscriptions.push(vscode.debug.registerDebugAdapterDescriptorFactory('java', debugDescriptionFactory));
         window.showErrorMessage('NB debug - all setup.');
-=======
->>>>>>> 04597fcc
     }).catch((reason) => {
         log.append(reason);
         window.showErrorMessage('Error initializing ' + reason);
